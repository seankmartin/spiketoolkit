{
 "cells": [
  {
   "cell_type": "markdown",
   "metadata": {},
   "source": [
    "# PREPROCESSING MODULE\n",
    "\n",
    "This notebook shows how to use the spiketoolkit.preprocessing module to:\n",
    "- apply filters\n",
    "- change reference\n",
    "- remove stimulation artifacts\n",
    "- compute LFP and MUA."
   ]
  },
  {
   "cell_type": "code",
<<<<<<< HEAD
   "execution_count": null,
=======
   "execution_count": 4,
>>>>>>> 45c66ee5
   "metadata": {},
   "outputs": [],
   "source": [
    "%load_ext autoreload\n",
    "%autoreload 2"
   ]
  },
  {
   "cell_type": "code",
<<<<<<< HEAD
   "execution_count": null,
=======
   "execution_count": 7,
>>>>>>> 45c66ee5
   "metadata": {},
   "outputs": [],
   "source": [
    "import spikeextractors as se\n",
    "import spiketoolkit as st\n",
    "import spikewidgets as sw\n",
    "import time\n",
    "import numpy as np\n",
    "import matplotlib.pylab as plt\n",
    "import scipy.signal as ss\n",
    "%matplotlib notebook"
   ]
  },
  {
   "cell_type": "markdown",
   "metadata": {},
   "source": [
    "### Create toy example dataset"
   ]
  },
  {
   "cell_type": "code",
<<<<<<< HEAD
   "execution_count": null,
=======
   "execution_count": 6,
>>>>>>> 45c66ee5
   "metadata": {},
   "outputs": [],
   "source": [
    "recording, sorting = se.example_datasets.toy_example(num_channels=4, duration=30)"
   ]
  },
  {
   "cell_type": "markdown",
   "metadata": {},
   "source": [
    "### Filtering\n",
    "\n",
    "Now apply a bandpass filter and a notch filter (separately) to the recording extractor. Filters are also RecordingExtractor objects."
   ]
  },
  {
   "cell_type": "code",
   "execution_count": null,
   "metadata": {},
   "outputs": [],
   "source": [
    "recording_bp = st.preprocessing.bandpass_filter(recording, freq_min=300, freq_max=6000)\n",
    "recording_notch = st.preprocessing.notch_filter(recording, freq=1000, q=10)"
   ]
  },
  {
   "cell_type": "markdown",
   "metadata": {},
   "source": [
    "Now let's plot the power spectrum of non-filtered, bandpass filtered, and notch filtered recordings."
   ]
  },
  {
   "cell_type": "code",
   "execution_count": null,
   "metadata": {},
   "outputs": [],
   "source": [
    "f_raw, p_raw = ss.welch(recording.get_traces(), fs=recording.get_sampling_frequency())\n",
    "f_bp, p_bp = ss.welch(recording_bp.get_traces(), fs=recording.get_sampling_frequency())\n",
    "f_notch, p_notch = ss.welch(recording_notch.get_traces(), fs=recording.get_sampling_frequency())"
   ]
  },
  {
   "cell_type": "code",
   "execution_count": null,
   "metadata": {},
   "outputs": [],
   "source": [
    "plt.figure()\n",
    "_ = plt.semilogy(f_raw, p_raw[0], f_bp, p_bp[0], f_notch, p_notch[0])"
   ]
  },
  {
   "cell_type": "markdown",
   "metadata": {},
   "source": [
    "### Extracting LFP and MUA\n",
    "\n",
    "Local field potentials (LFP) are low frequency components of the extracellular recordings.\n",
    "Multi-unit activity (MUA) are rectified and low-pass filtered recordings showing the diffuse spiking activity.\n",
    "\n",
    "In `spiketoolkit`, LFP and MUA can be extracted combining the `bandpass_filter`, `rectify` and `resample` functions. In this example LFP and MUA are resampled at 1000 Hz."
   ]
  },
  {
   "cell_type": "code",
   "execution_count": null,
   "metadata": {},
   "outputs": [],
   "source": [
    "recording_lfp = st.preprocessing.bandpass_filter(recording, freq_min=1, freq_max=300)\n",
    "recording_lfp = st.preprocessing.resample(recording_lfp, 1000)\n",
    "recording_mua = st.preprocessing.resample(st.preprocessing.rectify(recording), 1000)"
   ]
  },
  {
   "cell_type": "markdown",
   "metadata": {},
   "source": [
    "The toy example data are only contain high frequency components, but these lines of code will work on experimental data"
   ]
  },
  {
   "cell_type": "markdown",
   "metadata": {},
   "source": [
    "### Changing the reference\n",
    "\n",
    "In many cases, before spike sorting, it is wise to re-reference the signals to reduce the common-mode noise from the recordings.\n",
    "\n",
    "To re-reference in `spiketoolkit` you can use the `common_reference` function. Both common average reference (CAR) and common median reference (CMR) can be applied. Moreover, the average/median can be computed on different groups. Single channels can also be used as reference."
   ]
  },
  {
   "cell_type": "code",
   "execution_count": null,
   "metadata": {},
   "outputs": [],
   "source": [
    "recording_car = st.preprocessing.common_reference(recording, reference='average')\n",
    "recording_cmr = st.preprocessing.common_reference(recording, reference='median')\n",
    "recording_single = st.preprocessing.common_reference(recording, reference='single', ref_channel=0)\n",
    "recording_single_groups = st.preprocessing.common_reference(recording, reference='single', groups=[[0,1], [2,3]], \n",
    "                                                            ref_channel=[0,2])"
   ]
  },
  {
   "cell_type": "code",
   "execution_count": null,
   "metadata": {},
   "outputs": [],
   "source": [
    "plt.figure()\n",
    "_ = plt.plot(recording_car.get_traces()[0])\n",
    "_ = plt.plot(recording_cmr.get_traces()[0])\n",
    "plt.figure()\n",
    "_ = plt.plot(recording_single_groups.get_traces()[1]) # not zero\n",
    "_ = plt.plot(recording_single_groups.get_traces()[0])"
   ]
  },
  {
   "cell_type": "markdown",
   "metadata": {},
   "source": [
    "### Remove stimulation artifacts\n",
    "\n",
    "In some applications, electrodes are used to electrically stimulate the tissue, generating a large artifact.\n",
    "In `spiketoolkit`, the artifact can be zeroed-out using the `remove_artifact` function."
   ]
  },
  {
   "cell_type": "code",
   "execution_count": null,
   "metadata": {},
   "outputs": [],
   "source": [
    "# create dummy stimulation triggers\n",
    "stimulation_trigger_frames = np.array([100000, 500000, 700000])"
   ]
  },
  {
   "cell_type": "code",
   "execution_count": null,
   "metadata": {},
   "outputs": [],
   "source": [
    "# large ms_before and s_after are used for plotting only\n",
    "recording_rmartifact = st.preprocessing.remove_artifacts(recording, \n",
    "                                                         triggers=stimulation_trigger_frames, \n",
    "                                                         ms_before=100, ms_after=200)"
   ]
  },
  {
   "cell_type": "code",
   "execution_count": null,
   "metadata": {},
   "outputs": [],
   "source": [
    "plt.figure()\n",
    "_ = plt.plot(recording.get_traces()[0])\n",
    "_ = plt.plot(recording_rmartifact.get_traces()[0])"
   ]
  },
  {
   "cell_type": "markdown",
   "metadata": {},
   "source": [
    "After the proper preprocessing step, you are ready to run spike sorting!"
   ]
  }
 ],
 "metadata": {
  "kernelspec": {
   "display_name": "Python [default]",
   "language": "python",
   "name": "python3"
  },
  "language_info": {
   "codemirror_mode": {
    "name": "ipython",
    "version": 3
   },
   "file_extension": ".py",
   "mimetype": "text/x-python",
   "name": "python",
   "nbconvert_exporter": "python",
   "pygments_lexer": "ipython3",
<<<<<<< HEAD
   "version": "3.6.6"
=======
   "version": "3.7.1"
>>>>>>> 45c66ee5
  }
 },
 "nbformat": 4,
 "nbformat_minor": 2
}<|MERGE_RESOLUTION|>--- conflicted
+++ resolved
@@ -15,11 +15,7 @@
   },
   {
    "cell_type": "code",
-<<<<<<< HEAD
-   "execution_count": null,
-=======
-   "execution_count": 4,
->>>>>>> 45c66ee5
+   "execution_count": null,
    "metadata": {},
    "outputs": [],
    "source": [
@@ -29,11 +25,7 @@
   },
   {
    "cell_type": "code",
-<<<<<<< HEAD
-   "execution_count": null,
-=======
-   "execution_count": 7,
->>>>>>> 45c66ee5
+   "execution_count": null,
    "metadata": {},
    "outputs": [],
    "source": [
@@ -56,11 +48,7 @@
   },
   {
    "cell_type": "code",
-<<<<<<< HEAD
-   "execution_count": null,
-=======
-   "execution_count": 6,
->>>>>>> 45c66ee5
+   "execution_count": null,
    "metadata": {},
    "outputs": [],
    "source": [
@@ -249,11 +237,7 @@
    "name": "python",
    "nbconvert_exporter": "python",
    "pygments_lexer": "ipython3",
-<<<<<<< HEAD
    "version": "3.6.6"
-=======
-   "version": "3.7.1"
->>>>>>> 45c66ee5
   }
  },
  "nbformat": 4,
