<<<<<<< HEAD
from .validation_tools import get_all_metric_data, get_pca_metric_data, get_amplitude_metric_data, \
    get_spike_times_metrics_data
from .quality_metrics import compute_num_spikes, compute_firing_rates, compute_presence_ratios, \
    compute_isi_violations, compute_amplitude_cutoffs, compute_snrs, compute_drift_metrics, compute_silhouette_scores, \
    compute_isolation_distances, compute_l_ratios, compute_d_primes, compute_nn_metrics, compute_metrics
from .validation_metric_calculator import ValidationMetricCalculator
=======
from .validation_tools import (
    get_all_metric_data,
    get_pca_metric_data,
    get_amplitude_metric_data,
    get_spike_times_metrics_data,
)
from .quality_metrics import (
    compute_num_spikes,
    compute_firing_rates,
    compute_presence_ratios,
    compute_isi_violations,
    compute_amplitude_cutoffs,
    compute_snrs,
    compute_drift_metrics,
    compute_silhouette_scores,
    compute_isolation_distances,
    compute_l_ratios,
    compute_d_primes,
    compute_nn_metrics,
    compute_metrics,
)
from .metric_calculator import MetricCalculator
>>>>>>> cdca970d
<|MERGE_RESOLUTION|>--- conflicted
+++ resolved
@@ -1,17 +1,13 @@
-<<<<<<< HEAD
-from .validation_tools import get_all_metric_data, get_pca_metric_data, get_amplitude_metric_data, \
-    get_spike_times_metrics_data
-from .quality_metrics import compute_num_spikes, compute_firing_rates, compute_presence_ratios, \
-    compute_isi_violations, compute_amplitude_cutoffs, compute_snrs, compute_drift_metrics, compute_silhouette_scores, \
-    compute_isolation_distances, compute_l_ratios, compute_d_primes, compute_nn_metrics, compute_metrics
+
 from .validation_metric_calculator import ValidationMetricCalculator
-=======
+
 from .validation_tools import (
     get_all_metric_data,
     get_pca_metric_data,
     get_amplitude_metric_data,
     get_spike_times_metrics_data,
 )
+
 from .quality_metrics import (
     compute_num_spikes,
     compute_firing_rates,
@@ -27,5 +23,3 @@
     compute_nn_metrics,
     compute_metrics,
 )
-from .metric_calculator import MetricCalculator
->>>>>>> cdca970d
