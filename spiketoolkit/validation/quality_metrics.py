--- conflicted
+++ resolved
@@ -36,19 +36,13 @@
     if unit_ids is None:
         unit_ids = sorting.get_unit_ids()
 
-<<<<<<< HEAD
-    metric_calculator = st.validation.ValidationMetricCalculator(sorting, sampling_frequency=sampling_frequency,
-                                                                 unit_ids=unit_ids,
-                                                                 epoch_tuples=epoch_tuples, epoch_names=epoch_names)
-=======
-    metric_calculator = st.validation.MetricCalculator(
+    metric_calculator = st.validation.ValidationMetricCalculator(
         sorting,
         sampling_frequency=sampling_frequency,
         unit_ids=unit_ids,
         epoch_tuples=epoch_tuples,
         epoch_names=epoch_names,
     )
->>>>>>> cdca970d
     num_spikes_epochs = metric_calculator.compute_num_spikes()
     if save_as_property:
         if epoch_tuples is None:
@@ -98,19 +92,13 @@
     if unit_ids is None:
         unit_ids = sorting.get_unit_ids()
 
-<<<<<<< HEAD
-    metric_calculator = st.validation.ValidationMetricCalculator(sorting, sampling_frequency=sampling_frequency,
-                                                                 unit_ids=unit_ids,
-                                                                 epoch_tuples=epoch_tuples, epoch_names=epoch_names)
-=======
-    metric_calculator = st.validation.MetricCalculator(
+    metric_calculator = st.validation.ValidationMetricCalculator(
         sorting,
         sampling_frequency=sampling_frequency,
         unit_ids=unit_ids,
         epoch_tuples=epoch_tuples,
         epoch_names=epoch_names,
     )
->>>>>>> cdca970d
     firings_rates_epochs = metric_calculator.compute_firing_rates()
 
     if save_as_property:
@@ -161,19 +149,13 @@
     if unit_ids is None:
         unit_ids = sorting.get_unit_ids()
 
-<<<<<<< HEAD
-    metric_calculator = st.validation.ValidationMetricCalculator(sorting, sampling_frequency=sampling_frequency,
-                                                                 unit_ids=unit_ids,
-                                                                 epoch_tuples=epoch_tuples, epoch_names=epoch_names)
-=======
-    metric_calculator = st.validation.MetricCalculator(
+    metric_calculator = st.validation.ValidationMetricCalculator(
         sorting,
         sampling_frequency=sampling_frequency,
         unit_ids=unit_ids,
         epoch_tuples=epoch_tuples,
         epoch_names=epoch_names,
     )
->>>>>>> cdca970d
     presence_ratios_epochs = metric_calculator.compute_presence_ratios()
 
     if save_as_property:
@@ -230,13 +212,7 @@
     if unit_ids is None:
         unit_ids = sorting.get_unit_ids()
 
-<<<<<<< HEAD
-    metric_calculator = st.validation.ValidationMetricCalculator(sorting, sampling_frequency=sampling_frequency,
-                                                                 unit_ids=unit_ids,
-                                                                 epoch_tuples=epoch_tuples, epoch_names=epoch_names)
-    isi_violations_epochs = metric_calculator.compute_isi_violations(isi_threshold=isi_threshold, min_isi=min_isi)
-=======
-    metric_calculator = st.validation.MetricCalculator(
+    metric_calculator = st.validation.ValidationMetricCalculator(
         sorting,
         sampling_frequency=sampling_frequency,
         unit_ids=unit_ids,
@@ -246,7 +222,6 @@
     isi_violations_epochs = metric_calculator.compute_isi_violations(
         isi_threshold=isi_threshold, min_isi=min_isi
     )
->>>>>>> cdca970d
 
     if save_as_property:
         if epoch_tuples is None:
@@ -261,13 +236,6 @@
     return isi_violations_epochs
 
 
-<<<<<<< HEAD
-def compute_amplitude_cutoffs(sorting, recording, amp_method='absolute', amp_peak='both', amp_frames_before=3,
-                              amp_frames_after=3, apply_filter=True, freq_min=300, freq_max=6000,
-                              save_features_props=False,
-                              unit_ids=None, epoch_tuples=None, epoch_names=None, save_as_property=True, seed=0):
-    '''
-=======
 def compute_amplitude_cutoffs(
     sorting,
     recording,
@@ -286,7 +254,6 @@
     seed=0,
 ):
     """
->>>>>>> cdca970d
     Computes and returns the amplitude cutoffs for the sorted dataset.
 
     Parameters
@@ -332,18 +299,7 @@
     if unit_ids is None:
         unit_ids = sorting.get_unit_ids()
 
-<<<<<<< HEAD
-    metric_calculator = st.validation.ValidationMetricCalculator(sorting,
-                                                                 sampling_frequency=recording.get_sampling_frequency(),
-                                                                 unit_ids=unit_ids,
-                                                                 epoch_tuples=epoch_tuples, epoch_names=epoch_names)
-    metric_calculator.compute_amplitudes(recording=recording, amp_method=amp_method, amp_peak=amp_peak,
-                                         amp_frames_before=amp_frames_before,
-                                         amp_frames_after=amp_frames_after, apply_filter=apply_filter,
-                                         freq_min=freq_min, freq_max=freq_max,
-                                         save_features_props=save_features_props, seed=seed)
-=======
-    metric_calculator = st.validation.MetricCalculator(
+    metric_calculator = st.validation.ValidationMetricCalculator(
         sorting,
         sampling_frequency=recording.get_sampling_frequency(),
         unit_ids=unit_ids,
@@ -362,7 +318,6 @@
         save_features_props=save_features_props,
         seed=seed,
     )
->>>>>>> cdca970d
     amplitude_cutoffs_epochs = metric_calculator.compute_amplitude_cutoffs()
 
     if save_as_property:
@@ -378,12 +333,6 @@
     return amplitude_cutoffs_epochs
 
 
-<<<<<<< HEAD
-def compute_snrs(sorting, recording, snr_mode='mad', snr_noise_duration=10.0, max_spikes_per_unit_for_snr=1000,
-                 recompute_info=True, apply_filter=True, freq_min=300, freq_max=6000, save_features_props=False,
-                 unit_ids=None, epoch_tuples=None, epoch_names=None, save_as_property=True, seed=0):
-    '''
-=======
 def compute_snrs(
     sorting,
     recording,
@@ -402,7 +351,6 @@
     seed=0,
 ):
     """
->>>>>>> cdca970d
     Computes and stores snrs for the sorted units.
 
     Parameters
@@ -447,18 +395,7 @@
     if unit_ids is None:
         unit_ids = sorting.get_unit_ids()
 
-<<<<<<< HEAD
-    metric_calculator = st.validation.ValidationMetricCalculator(sorting,
-                                                                 sampling_frequency=recording.get_sampling_frequency(),
-                                                                 unit_ids=unit_ids,
-                                                                 epoch_tuples=epoch_tuples, epoch_names=epoch_names)
-    metric_calculator.set_recording(recording, apply_filter=apply_filter, freq_min=freq_min, freq_max=freq_max)
-    snrs_epochs = metric_calculator.compute_snrs(snr_mode=snr_mode, snr_noise_duration=snr_noise_duration,
-                                                 max_spikes_per_unit_for_snr=max_spikes_per_unit_for_snr,
-                                                 recompute_info=recompute_info,
-                                                 save_features_props=save_features_props, seed=seed)
-=======
-    metric_calculator = st.validation.MetricCalculator(
+    metric_calculator = st.validation.ValidationMetricCalculator(
         sorting,
         sampling_frequency=recording.get_sampling_frequency(),
         unit_ids=unit_ids,
@@ -476,7 +413,6 @@
         save_features_props=save_features_props,
         seed=seed,
     )
->>>>>>> cdca970d
 
     if save_as_property:
         if epoch_tuples is None:
@@ -490,14 +426,6 @@
     return snrs_epochs
 
 
-<<<<<<< HEAD
-def compute_drift_metrics(sorting, recording, drift_metrics_interval_s=51, drift_metrics_min_spikes_per_interval=10,
-                          n_comp=3, ms_before=1., ms_after=2., dtype=None, max_spikes_per_unit=300, recompute_info=True,
-                          max_spikes_for_pca=1e5, apply_filter=True, freq_min=300, freq_max=6000,
-                          save_features_props=False,
-                          unit_ids=None, epoch_tuples=None, epoch_names=None, save_as_property=True, seed=0):
-    '''
-=======
 def compute_drift_metrics(
     sorting,
     recording,
@@ -521,7 +449,6 @@
     seed=0,
 ):
     """
->>>>>>> cdca970d
     Computes and returns the drift metrics for the sorted dataset.
 
     Parameters
@@ -577,21 +504,7 @@
     if unit_ids is None:
         unit_ids = sorting.get_unit_ids()
 
-<<<<<<< HEAD
-    metric_calculator = st.validation.ValidationMetricCalculator(sorting,
-                                                                 sampling_frequency=recording.get_sampling_frequency(),
-                                                                 unit_ids=unit_ids,
-                                                                 epoch_tuples=epoch_tuples, epoch_names=epoch_names)
-    metric_calculator.compute_pca_scores(recording=recording, n_comp=n_comp, ms_before=ms_before, ms_after=ms_after,
-                                         dtype=dtype,
-                                         max_spikes_per_unit=max_spikes_per_unit,
-                                         recompute_info=recompute_info,
-                                         max_spikes_for_pca=max_spikes_for_pca,
-                                         apply_filter=apply_filter, freq_min=freq_min, freq_max=freq_max,
-                                         save_features_props=save_features_props, seed=seed)
-    max_drifts_epochs, cumulative_drifts_epochs = metric_calculator.compute_drift_metrics(
-=======
-    metric_calculator = st.validation.MetricCalculator(
+    metric_calculator = st.validation.ValidationMetricCalculator(
         sorting,
         sampling_frequency=recording.get_sampling_frequency(),
         unit_ids=unit_ids,
@@ -617,7 +530,6 @@
         max_drifts_epochs,
         cumulative_drifts_epochs,
     ) = metric_calculator.compute_drift_metrics(
->>>>>>> cdca970d
         drift_metrics_interval_s=drift_metrics_interval_s,
         drift_metrics_min_spikes_per_interval=drift_metrics_min_spikes_per_interval,
     )
@@ -637,14 +549,6 @@
     return max_drifts_epochs, cumulative_drifts_epochs
 
 
-<<<<<<< HEAD
-def compute_silhouette_scores(sorting, recording, max_spikes_for_silhouette=10000, n_comp=3, ms_before=1., ms_after=2.,
-                              dtype=None, max_spikes_per_unit=300, recompute_info=True,
-                              max_spikes_for_pca=1e5, apply_filter=True, freq_min=300, freq_max=6000,
-                              save_features_props=False,
-                              unit_ids=None, epoch_tuples=None, epoch_names=None, save_as_property=True, seed=0):
-    '''
-=======
 def compute_silhouette_scores(
     sorting,
     recording,
@@ -667,7 +571,6 @@
     seed=0,
 ):
     """
->>>>>>> cdca970d
     Computes and returns the silhouette scores in the sorted dataset.
 
     Parameters
@@ -719,20 +622,7 @@
     if unit_ids is None:
         unit_ids = sorting.get_unit_ids()
 
-<<<<<<< HEAD
-    metric_calculator = st.validation.ValidationMetricCalculator(sorting,
-                                                                 sampling_frequency=recording.get_sampling_frequency(),
-                                                                 unit_ids=unit_ids,
-                                                                 epoch_tuples=epoch_tuples, epoch_names=epoch_names)
-    metric_calculator.compute_pca_scores(recording=recording, n_comp=n_comp, ms_before=ms_before, ms_after=ms_after,
-                                         dtype=dtype,
-                                         max_spikes_per_unit=max_spikes_per_unit,
-                                         recompute_info=recompute_info,
-                                         max_spikes_for_pca=max_spikes_for_pca,
-                                         apply_filter=apply_filter, freq_min=freq_min, freq_max=freq_max,
-                                         save_features_props=save_features_props, seed=seed)
-=======
-    metric_calculator = st.validation.MetricCalculator(
+    metric_calculator = st.validation.ValidationMetricCalculator(
         sorting,
         sampling_frequency=recording.get_sampling_frequency(),
         unit_ids=unit_ids,
@@ -754,7 +644,6 @@
         save_features_props=save_features_props,
         seed=seed,
     )
->>>>>>> cdca970d
     silhouette_scores_epochs = metric_calculator.compute_silhouette_scores(
         max_spikes_for_silhouette=max_spikes_for_silhouette, seed=seed
     )
@@ -848,20 +737,7 @@
     if unit_ids is None:
         unit_ids = sorting.get_unit_ids()
 
-<<<<<<< HEAD
-    metric_calculator = st.validation.ValidationMetricCalculator(sorting,
-                                                                 sampling_frequency=recording.get_sampling_frequency(),
-                                                                 unit_ids=unit_ids,
-                                                                 epoch_tuples=epoch_tuples, epoch_names=epoch_names)
-    metric_calculator.compute_pca_scores(recording=recording, n_comp=n_comp, ms_before=ms_before, ms_after=ms_after,
-                                         dtype=dtype,
-                                         max_spikes_per_unit=max_spikes_per_unit,
-                                         recompute_info=recompute_info,
-                                         max_spikes_for_pca=max_spikes_for_pca,
-                                         apply_filter=apply_filter, freq_min=freq_min, freq_max=freq_max,
-                                         save_features_props=save_features_props, seed=seed)
-=======
-    metric_calculator = st.validation.MetricCalculator(
+    metric_calculator = st.validation.ValidationMetricCalculator(
         sorting,
         sampling_frequency=recording.get_sampling_frequency(),
         unit_ids=unit_ids,
@@ -883,7 +759,6 @@
         save_features_props=save_features_props,
         seed=seed,
     )
->>>>>>> cdca970d
     isolation_distances_epochs = metric_calculator.compute_isolation_distances(
         num_channels_to_compare=num_channels_to_compare,
         max_spikes_per_cluster=max_spikes_per_cluster,
@@ -905,13 +780,6 @@
     return isolation_distances_epochs
 
 
-<<<<<<< HEAD
-def compute_l_ratios(sorting, recording, num_channels_to_compare=13, max_spikes_per_cluster=500, n_comp=3, ms_before=1.,
-                     ms_after=2., dtype=None, max_spikes_per_unit=300, recompute_info=True,
-                     max_spikes_for_pca=1e5, apply_filter=True, freq_min=300, freq_max=6000, save_features_props=False,
-                     unit_ids=None, epoch_tuples=None, epoch_names=None, save_as_property=True, seed=0):
-    '''
-=======
 def compute_l_ratios(
     sorting,
     recording,
@@ -935,7 +803,6 @@
     seed=0,
 ):
     """
->>>>>>> cdca970d
     Computes and returns the mahalanobis metric, l-ratio, for the sorted dataset.
 
     Parameters
@@ -989,22 +856,7 @@
     if unit_ids is None:
         unit_ids = sorting.get_unit_ids()
 
-<<<<<<< HEAD
-    metric_calculator = st.validation.ValidationMetricCalculator(sorting,
-                                                                 sampling_frequency=recording.get_sampling_frequency(),
-                                                                 unit_ids=unit_ids,
-                                                                 epoch_tuples=epoch_tuples, epoch_names=epoch_names)
-    metric_calculator.compute_pca_scores(recording=recording, n_comp=n_comp, ms_before=ms_before, ms_after=ms_after,
-                                         dtype=dtype,
-                                         max_spikes_per_unit=max_spikes_per_unit,
-                                         recompute_info=recompute_info,
-                                         max_spikes_for_pca=max_spikes_for_pca,
-                                         apply_filter=apply_filter, freq_min=freq_min, freq_max=freq_max,
-                                         save_features_props=save_features_props, seed=seed)
-    l_ratios_epochs = metric_calculator.compute_l_ratios(num_channels_to_compare=num_channels_to_compare,
-                                                         max_spikes_per_cluster=max_spikes_per_cluster, seed=seed)
-=======
-    metric_calculator = st.validation.MetricCalculator(
+    metric_calculator = st.validation.ValidationMetricCalculator(
         sorting,
         sampling_frequency=recording.get_sampling_frequency(),
         unit_ids=unit_ids,
@@ -1031,7 +883,6 @@
         max_spikes_per_cluster=max_spikes_per_cluster,
         seed=seed,
     )
->>>>>>> cdca970d
 
     if save_as_property:
         if epoch_tuples is None:
@@ -1122,22 +973,7 @@
     if unit_ids is None:
         unit_ids = sorting.get_unit_ids()
 
-<<<<<<< HEAD
-    metric_calculator = st.validation.ValidationMetricCalculator(sorting,
-                                                                 sampling_frequency=recording.get_sampling_frequency(),
-                                                                 unit_ids=unit_ids,
-                                                                 epoch_tuples=epoch_tuples, epoch_names=epoch_names)
-    metric_calculator.compute_pca_scores(recording=recording, n_comp=n_comp, ms_before=ms_before, ms_after=ms_after,
-                                         dtype=dtype,
-                                         max_spikes_per_unit=max_spikes_per_unit,
-                                         recompute_info=recompute_info,
-                                         max_spikes_for_pca=max_spikes_for_pca,
-                                         apply_filter=apply_filter, freq_min=freq_min, freq_max=freq_max,
-                                         save_features_props=save_features_props, seed=seed)
-    d_primes_epochs = metric_calculator.compute_d_primes(num_channels_to_compare=num_channels_to_compare,
-                                                         max_spikes_per_cluster=max_spikes_per_cluster, seed=seed)
-=======
-    metric_calculator = st.validation.MetricCalculator(
+    metric_calculator = st.validation.ValidationMetricCalculator(
         sorting,
         sampling_frequency=recording.get_sampling_frequency(),
         unit_ids=unit_ids,
@@ -1164,7 +1000,6 @@
         max_spikes_per_cluster=max_spikes_per_cluster,
         seed=seed,
     )
->>>>>>> cdca970d
 
     if save_as_property:
         if epoch_tuples is None:
@@ -1179,14 +1014,6 @@
     return d_primes_epochs
 
 
-<<<<<<< HEAD
-def compute_nn_metrics(sorting, recording, num_channels_to_compare=13, max_spikes_per_cluster=500,
-                       max_spikes_for_nn=10000, n_neighbors=4, n_comp=3, ms_before=1., ms_after=2.,
-                       dtype=None, max_spikes_per_unit=300, recompute_info=True, max_spikes_for_pca=1e5,
-                       apply_filter=True, freq_min=300, freq_max=6000, save_features_props=False,
-                       unit_ids=None, epoch_tuples=None, epoch_names=None, save_as_property=True, seed=0):
-    '''
-=======
 def compute_nn_metrics(
     sorting,
     recording,
@@ -1212,7 +1039,6 @@
     seed=0,
 ):
     """
->>>>>>> cdca970d
     Computes and returns the nearest neighbor metrics for the sorted dataset.
 
     Parameters
@@ -1272,20 +1098,7 @@
     if unit_ids is None:
         unit_ids = sorting.get_unit_ids()
 
-<<<<<<< HEAD
-    metric_calculator = st.validation.ValidationMetricCalculator(sorting,
-                                                                 sampling_frequency=recording.get_sampling_frequency(),
-                                                                 unit_ids=unit_ids,
-                                                                 epoch_tuples=epoch_tuples, epoch_names=epoch_names)
-    metric_calculator.compute_pca_scores(recording=recording, n_comp=n_comp, ms_before=ms_before, ms_after=ms_after,
-                                         dtype=dtype,
-                                         max_spikes_per_unit=max_spikes_per_unit,
-                                         recompute_info=recompute_info,
-                                         max_spikes_for_pca=max_spikes_for_pca,
-                                         apply_filter=apply_filter, freq_min=freq_min, freq_max=freq_max,
-                                         save_features_props=save_features_props, seed=seed)
-=======
-    metric_calculator = st.validation.MetricCalculator(
+    metric_calculator = st.validation.ValidationMetricCalculator(
         sorting,
         sampling_frequency=recording.get_sampling_frequency(),
         unit_ids=unit_ids,
@@ -1307,7 +1120,6 @@
         save_features_props=save_features_props,
         seed=seed,
     )
->>>>>>> cdca970d
     nn_hit_rates_epochs, nn_miss_rates_epochs = metric_calculator.compute_nn_metrics(
         num_channels_to_compare=num_channels_to_compare,
         max_spikes_per_cluster=max_spikes_per_cluster,
@@ -1330,18 +1142,6 @@
     return nn_hit_rates_epochs, nn_miss_rates_epochs
 
 
-<<<<<<< HEAD
-def compute_metrics(sorting, recording=None, sampling_frequency=None, isi_threshold=0.0015, min_isi=0.000166,
-                    snr_mode='mad', snr_noise_duration=10.0, max_spikes_per_unit_for_snr=1000,
-                    drift_metrics_interval_s=51, drift_metrics_min_spikes_per_interval=10,
-                    max_spikes_for_silhouette=10000, num_channels_to_compare=13, max_spikes_per_cluster=500,
-                    max_spikes_for_nn=10000, n_neighbors=4, n_comp=3, ms_before=1., ms_after=2., dtype=None,
-                    max_spikes_per_unit=300, amp_method='absolute', amp_peak='both', amp_frames_before=3,
-                    amp_frames_after=3, recompute_info=True, max_spikes_for_pca=1e5, apply_filter=True,
-                    freq_min=300, freq_max=6000, save_features_props=False, metric_names=None, unit_ids=None,
-                    epoch_tuples=None, epoch_names=None, return_dataframe=False, seed=0):
-    '''
-=======
 def compute_metrics(
     sorting,
     recording=None,
@@ -1381,7 +1181,6 @@
     seed=0,
 ):
     """
->>>>>>> cdca970d
     Computes and returns all specified metrics for the sorted dataset.
 
     Parameters
@@ -1502,16 +1301,7 @@
     if recording is not None:
         sampling_frequency = recording.get_sampling_frequency()
 
-<<<<<<< HEAD
-    metric_calculator = st.validation.ValidationMetricCalculator(sorting, sampling_frequency=sampling_frequency,
-                                                                 unit_ids=unit_ids,
-                                                                 epoch_tuples=epoch_tuples, epoch_names=epoch_names)
-
-    if 'max_drift' in metric_names or 'cumulative_drift' in metric_names or 'silhouette_score' in metric_names \
-            or 'isolation_distance' in metric_names or 'l_ratio' in metric_names or 'd_prime' in metric_names \
-            or 'nn_hit_rate' in metric_names or 'nn_miss_rate' in metric_names:
-=======
-    metric_calculator = st.validation.MetricCalculator(
+    metric_calculator = st.validation.ValidationMetricCalculator(
         sorting,
         sampling_frequency=sampling_frequency,
         unit_ids=unit_ids,
@@ -1529,7 +1319,6 @@
         or "nn_hit_rate" in metric_names
         or "nn_miss_rate" in metric_names
     ):
->>>>>>> cdca970d
         if recording is None:
             raise ValueError(
                 "The recording cannot be None when computing max_drift, cumulative_drift, "
@@ -1562,14 +1351,6 @@
                 "The recording cannot be None when computing amplitude cutoffs."
             )
         else:
-<<<<<<< HEAD
-            metric_calculator.compute_amplitudes(recording=recording, amp_method=amp_method, amp_peak=amp_peak,
-                                                 amp_frames_before=amp_frames_before,
-                                                 amp_frames_after=amp_frames_after, apply_filter=apply_filter,
-                                                 freq_min=freq_min, freq_max=freq_max,
-                                                 save_features_props=save_features_props, seed=seed)
-    elif 'snr' in metric_names:
-=======
             metric_calculator.compute_amplitudes(
                 recording=recording,
                 amp_method=amp_method,
@@ -1583,7 +1364,6 @@
                 seed=seed,
             )
     elif "snr" in metric_names:
->>>>>>> cdca970d
         if recording is None:
             raise ValueError("The recording cannot be None when computing snr.")
         else:
