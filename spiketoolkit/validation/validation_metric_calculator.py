--- conflicted
+++ resolved
@@ -16,15 +16,7 @@
     get_pca_metric_data,
     get_spike_times_metrics_data,
 )
-<<<<<<< HEAD
-
-
-class ValidationMetricCalculator:
-    def __init__(self, sorting, recording=None, sampling_frequency=None, apply_filter=True, freq_min=300, freq_max=6000, 
-                 unit_ids=None, epoch_tuples=None, epoch_names=None, max_spikes_per_unit=None, verbose=False):
-        """
-        Computes and stores initial data along with the unit ids and epochs to be used for computing metrics.
-=======
+
 
 class ValidationMetricCalculator:
     def __init__(
@@ -42,7 +34,6 @@
     ):
         """
         Computes and stores inital data along with the unit ids and epochs to be used for computing metrics.
->>>>>>> 91fa489a
 
         Parameters
         ----------
