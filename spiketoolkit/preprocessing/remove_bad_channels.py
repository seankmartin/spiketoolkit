--- conflicted
+++ resolved
@@ -66,11 +66,7 @@
             self._subrecording = SubRecordingExtractor(self._recording, channel_ids=active_channels)
         else:
             self._subrecording = self._recording
-<<<<<<< HEAD
         self.active_channels = self._subrecording.get_channel_ids()
-=======
-        self.active_channels = active_channels
->>>>>>> 34780046
 
 
 def remove_bad_channels(recording, bad_channels, bad_threshold=2, seconds=10, verbose=False):
