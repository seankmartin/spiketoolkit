from spikeextractors import RecordingExtractor
import numpy as np


class BlankSaturationRecording(RecordingExtractor):
    preprocessor_name = 'BlankSaturation'
    installed = True  # check at class level if installed or not
    preprocessor_gui_params = [
        {'name': 'threshold', 'type': 'float',
         'title': "Scale for the output distribution"},
        {'name': 'seed', 'type': 'int', 'value': 0, 'default': 0, 
         'title': "Random seed for reproducibility."},
    ]
    installation_mesg = ""  # err

    def __init__(self, recording, threshold=None, seed=0):
        if not isinstance(recording, RecordingExtractor):
            raise ValueError("'recording' must be a RecordingExtractor")
        self._recording = recording
        random_data = self._get_random_data_for_scaling(seed=seed).ravel()
        q = np.quantile(random_data, [0.001, 0.5, 1 - 0.001])
        if 2 * q[1] - q[0] - q[2] < 2 * np.min([q[1] - q[0], q[2] - q[1]]):
            print('Warning, narrow signal range suggests artefact-free data.')
        self._median = q[1]
        if threshold is None:
            if np.abs(q[1] - q[0]) > np.abs(q[1] - q[2]):
                self._threshold = q[0]
                self._lower = True
            else:
                self._threshold = q[2]
                self._lower = False
        else:
            self._threshold = threshold
            if q[1] - threshold < 0:
                self._lower = False
            else:
                self._lower = True
        RecordingExtractor.__init__(self)
        self.copy_channel_properties(recording=self._recording)

<<<<<<< HEAD
    def _get_random_data_for_scaling(self, num_chunks=50, chunksize=500):
        np.random.seed(0)
        N = self._recording.get_num_frames()
        list = []
        for i in range(num_chunks):
            ff = np.random.randint(0, N - chunksize)
            chunk = self._recording.get_traces(start_frame=ff,
                                               end_frame=ff + chunksize)
            list.append(chunk)
        return np.concatenate(list, axis=1)
=======
    def _get_random_data_for_scaling(self, num_chunks=50, chunk_size=500, seed=0):
        N = self._recording.get_num_frames()
        random_ints = np.random.RandomState(seed=seed).randint(0, N - chunk_size, size=num_chunks)
        chunk_list = []
        for ff in random_ints:
            chunk = self._recording.get_traces(start_frame=ff,
                                               end_frame=ff + chunk_size)
            chunk_list.append(chunk)
        return np.concatenate(chunk_list, axis=1)
>>>>>>> 6c4a28b5

    def get_sampling_frequency(self):
        return self._recording.get_sampling_frequency()

    def get_num_frames(self):
        return self._recording.get_num_frames()

    def get_channel_ids(self):
        return self._recording.get_channel_ids()

    def get_traces(self, channel_ids=None, start_frame=None, end_frame=None):
        if start_frame is None:
            start_frame = 0
        if end_frame is None:
            end_frame = self.get_num_frames()
        if channel_ids is None:
            channel_ids = self.get_channel_ids()
        traces = self._recording.get_traces(channel_ids=channel_ids,
                                            start_frame=start_frame,
                                            end_frame=end_frame)
        if self._lower:
            traces[traces <= self._threshold] = self._median
        else:
            traces[traces >= self._threshold] = self._median
        return traces


def blank_saturation(recording, threshold=None, seed=0):
    '''
    Find and remove parts of the signal with extereme values. Some arrays
    may produce these when amplifiers enter saturation, typically for
    short periods of time. To remove these artefacts, values below or above 
    a threshold are set to the median signal value.
    The threshold is either be estimated automatically, using the lower and upper 
    0.1 signal percentile with the largest deviation from the median, or specificed.
    Use this function with caution, as it may clip uncontaminated signals. A warning is
    printed if the data range suggests no artefacts.
    
    Parameters
    ----------
    recording: RecordingExtractor
        The recording extractor to be transformed
        Minimum value. If `None`, clipping is not performed on lower
        interval edge.
    threshold: float or 'None' (default `None`)
        Threshold value (in absolute units) for saturation artifacts.
        If `None`, the threshold will be determined from the 0.1 signal percentile.
    seed: int
        Random seed for reproducibility
    Returns
    -------
    rescaled_traces: BlankSaturationRecording
        The filtered traces recording extractor object
    '''
    return BlankSaturationRecording(
        recording=recording, 
        threshold=threshold,
        seed=seed
    )<|MERGE_RESOLUTION|>--- conflicted
+++ resolved
@@ -38,28 +38,15 @@
         RecordingExtractor.__init__(self)
         self.copy_channel_properties(recording=self._recording)
 
-<<<<<<< HEAD
-    def _get_random_data_for_scaling(self, num_chunks=50, chunksize=500):
-        np.random.seed(0)
+    def _get_random_data_for_scaling(self, num_chunks=50, chunksize=500, seed=0):
         N = self._recording.get_num_frames()
-        list = []
-        for i in range(num_chunks):
-            ff = np.random.randint(0, N - chunksize)
-            chunk = self._recording.get_traces(start_frame=ff,
-                                               end_frame=ff + chunksize)
-            list.append(chunk)
-        return np.concatenate(list, axis=1)
-=======
-    def _get_random_data_for_scaling(self, num_chunks=50, chunk_size=500, seed=0):
-        N = self._recording.get_num_frames()
-        random_ints = np.random.RandomState(seed=seed).randint(0, N - chunk_size, size=num_chunks)
+        random_ints = np.random.RandomState(seed=seed).randint(0, N - chunksize, size=num_chunks)
         chunk_list = []
         for ff in random_ints:
             chunk = self._recording.get_traces(start_frame=ff,
-                                               end_frame=ff + chunk_size)
+                                               end_frame=ff + chunksize)
             chunk_list.append(chunk)
         return np.concatenate(chunk_list, axis=1)
->>>>>>> 6c4a28b5
 
     def get_sampling_frequency(self):
         return self._recording.get_sampling_frequency()
