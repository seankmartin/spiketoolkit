import numpy as np
import spiketoolkit as st
import spikeextractors as se
from sklearn.decomposition import PCA
from pathlib import Path
import warnings
import shutil
import csv


def get_unit_waveforms(recording, sorting, unit_ids=None, grouping_property=None, channel_ids=None,
                       ms_before=3., ms_after=3., dtype=None, max_spikes_per_unit=np.inf,
                       save_as_features=True, compute_property_from_recording=False, verbose=False,
                       seed=0, return_idxs=False):
    '''
    Computes the spike waveforms from a recording and sorting extractor.

    Parameters
    ----------
    recording: RecordingExtractor
        The recording extractor
    sorting: SortingExtractor
        The sorting extractor
    unit_ids: list
        List of unit ids to extract waveforms
    grouping_property: str
        Property to group channels. E.g. if the recording extractor has the 'group' property and 'grouping_property' is
        'group', then waveforms are computed group-wise.
    channel_ids: list
        List of channels ids to compute waveforms from
    ms_before: float
        Time period in ms to cut waveforms before the spike events
    ms_after: float
        Time period in ms to cut waveforms after the spike events
    dtype: dtype
        The numpy dtype of the waveforms
    max_spikes_per_unit: int
        The maximum number of spikes to extract per unit.
    save_as_features: bool
        If True (default), waveforms are saved as features of the sorting extractor object
    compute_property_from_recording: bool
        If True and 'grouping_property' is given, the property of each unit is assigned as the corresponding propery of
        the recording extractor channel on which the average waveform is the largest
    verbose: bool
        If True output is verbose
    seed: int
        Random seed for extracting random waveforms
    return_idxs: list
        List of indexes of used spikes for each unit

    Returns
    -------
    waveforms: list
        List of np.array (n_spikes, n_channels, n_timepoints) containing extracted waveforms for each unit
    indexes: list
        List of spike indeces for which waveforms are computed. Returned if 'return_idxs' is True
    '''
    if isinstance(unit_ids, (int, np.integer)):
        unit_ids = [unit_ids]
    elif unit_ids is None:
        unit_ids = sorting.get_unit_ids()
    elif not isinstance(unit_ids, (list, np.ndarray)):
        raise Exception("unit_ids is not a valid in valid")

    if dtype is None:
        dtype = np.float32

    waveform_list = []
    ind_list = []
    if grouping_property is not None:
        if grouping_property not in recording.get_shared_channel_property_names():
            raise ValueError("'grouping_property' should be a property of recording extractors")
        if compute_property_from_recording:
            compute_sorting_group = True
        elif grouping_property not in sorting.get_shared_unit_property_names():
            warnings.warn('Grouping property not in sorting extractor. Computing it from the recording extractor')
            compute_sorting_group = True
        else:
            compute_sorting_group = False
        if verbose:
            print("Waveforms by property: ", grouping_property)

        if not compute_sorting_group:
            rec_list, rec_props = recording.get_sub_extractors_by_property(grouping_property,
                                                                           return_property_list=True)
            sort_list, sort_props = sorting.get_sub_extractors_by_property(grouping_property,
                                                                           return_property_list=True)
            if len(rec_props) != len(sort_props):
                print('Different' + grouping_property + ' numbers: using largest number of ' + grouping_property)
                if len(rec_props) > len(sort_props):
                    for i_r, rec in enumerate(rec_props):
                        if rec not in sort_props:
                            print('Inserting None for property ', rec)
                            sort_list.insert(i_r, None)
                else:
                    for i_s, sort in enumerate(sort_props):
                        if sort not in rec_props:
                            rec_list.insert(i_s, None)
            else:
                assert len(rec_list) == len(sort_list)

            for i_list, (rec, sort) in enumerate(zip(rec_list, sort_list)):
                for i, unit_id in enumerate(unit_ids):
                    if sort is not None and rec is not None:
                        if unit_id in sort.get_unit_ids():
                            fs = rec.get_sampling_frequency()
                            n_pad = [int(ms_before * fs / 1000), int(ms_after * fs / 1000)]

                            if verbose:
                                print('Waveform ' + str(i + 1) + '/' + str(len(unit_ids)))
                            waveforms, indices = _get_random_spike_waveforms(recording=rec,
                                                                             sorting=sort,
                                                                             unit=unit_id,
                                                                             max_spikes_per_unit=max_spikes_per_unit,
                                                                             snippet_len=n_pad,
                                                                             channel_ids=channel_ids,
                                                                             seed=seed)
                            waveforms = waveforms.swapaxes(0, 2)
                            waveforms = waveforms.swapaxes(1, 2)
                            waveforms = waveforms.astype(dtype)

                            if save_as_features:
                                if len(indices) < len(sort.get_unit_spike_train(unit_id)):
                                    features = np.array([None] * len(sorting.get_unit_spike_train(unit_id)))
                                    for i, ind in enumerate(indices):
                                        features[ind] = waveforms[i]
                                else:
                                    features = waveforms
                                sorting.set_unit_spike_features(unit_id, 'waveforms', features)
                            waveform_list.append(waveforms)
                            ind_list.append(indices)
        else:
            for i, unit_id in enumerate(unit_ids):
                if unit_id in sorting.get_unit_ids():
                    rec_groups = np.array([recording.get_channel_property(ch, grouping_property)
                                           for ch in recording.get_channel_ids()])
                    rec = recording
                    fs = rec.get_sampling_frequency()
                    n_pad = [int(ms_before * fs / 1000), int(ms_after * fs / 1000)]

                    if verbose:
                        print('Waveform ' + str(i + 1) + '/' + str(len(unit_ids)))
                    waveforms, indices = _get_random_spike_waveforms(recording=recording,
                                                                     sorting=sorting,
                                                                     unit=unit_id,
                                                                     max_spikes_per_unit=max_spikes_per_unit,
                                                                     snippet_len=n_pad,
                                                                     channel_ids=channel_ids,
                                                                     seed=seed)
                    waveforms = waveforms.swapaxes(0, 2)
                    waveforms = waveforms.swapaxes(1, 2)
                    waveforms = waveforms.astype(dtype)
                    mean_waveforms = np.squeeze(np.mean(waveforms, axis=0))
                    max_amp_elec = np.unravel_index(mean_waveforms.argmin(), mean_waveforms.shape)[0]
                    group = recording.get_channel_property(recording.get_channel_ids()[max_amp_elec], grouping_property)
                    elec_group = np.where(rec_groups == group)
                    waveforms = np.squeeze(waveforms[:, elec_group, :])
                    if save_as_features:
                        if len(indices) < len(sorting.get_unit_spike_train(unit_id)):
                            features = np.array([None] * len(sorting.get_unit_spike_train(unit_id)))
                            for i, ind in enumerate(indices):
                                features[ind] = waveforms[i]
                        else:
                            features = waveforms
                        sorting.set_unit_spike_features(unit_id, 'waveforms', features)
                    waveform_list.append(waveforms)
                    ind_list.append(indices)
    else:
        for i, unit_id in enumerate(unit_ids):
            if unit_id not in sorting.get_unit_ids():
                raise Exception("unit_ids is not in valid")

            fs = recording.get_sampling_frequency()
            n_pad = [int(ms_before * fs / 1000), int(ms_after * fs / 1000)]

            if verbose:
                print('Waveform ' + str(i + 1) + '/' + str(len(unit_ids)))
            waveforms, indices = _get_random_spike_waveforms(recording=recording,
                                                             sorting=sorting,
                                                             unit=unit_id,
                                                             max_spikes_per_unit=max_spikes_per_unit,
                                                             snippet_len=n_pad,
                                                             channel_ids=channel_ids,
                                                             seed=seed)
            waveforms = waveforms.swapaxes(0, 2)
            waveforms = waveforms.swapaxes(1, 2)
            waveforms = waveforms.astype(dtype)
            if save_as_features:
                if len(indices) < len(sorting.get_unit_spike_train(unit_id)):
                    features = np.array([None] * len(sorting.get_unit_spike_train(unit_id)))
                    for i, ind in enumerate(indices):
                        features[ind] = waveforms[i]
                else:
                    features = waveforms
                sorting.set_unit_spike_features(unit_id, 'waveforms', features)
            waveform_list.append(waveforms)
            ind_list.append(indices)

    if return_idxs:
        return waveform_list, ind_list
    else:
        return waveform_list


def get_unit_templates(recording, sorting, unit_ids=None, mode='median', grouping_property=None, save_as_property=True,
                       ms_before=3., ms_after=3., dtype=None, max_spikes_per_unit=np.inf, save_wf_as_features=True,
                       compute_property_from_recording=False, verbose=False, recompute_waveforms=False, seed=0):
    '''
    Computes the spike templates from a recording and sorting extractor. If waveforms are not found as features,
    they are computed.

    Parameters
    ----------
    recording: RecordingExtractor
        The recording extractor
    sorting: SortingExtractor
        The sorting extractor
    unit_ids: list
        List of unit ids to extract templates
    mode: str
        Use 'mean' or 'median' to compute templates
    grouping_property: str
        Property to group channels. E.g. if the recording extractor has the 'group' property and 'grouping_property' is
        'group', then waveforms are computed group-wise.
    save_as_property: bool
        If True (default), templates are saved as property of the sorting extractor object
    save_wf_as_features: bool
        If True (default), waveforms are saved as features of the sorting extractor object
    ms_before: float
        Time period in ms to cut waveforms before the spike events
    ms_after: float
        Time period in ms to cut waveforms after the spike events
    dtype: dtype
        The numpy dtype of the waveforms
    max_spikes_per_unit: int
        The maximum number of spikes to extract per unit.
    compute_property_from_recording: bool
        If True and 'grouping_property' is given, the property of each unit is assigned as the corresponding propery of
        the recording extractor channel on which the average waveform is the largest
    verbose: bool
        If True output is verbose
    recompute_waveforms: bool
        If True, waveforms are recomputed (default False)
    seed: int
        Random seed for extracting random waveforms

    Returns
    -------
    templates: list
        List of np.array (n_channels, n_timepoints) containing extracted templates for each unit
    '''
    if isinstance(unit_ids, (int, np.integer)):
        unit_ids = [unit_ids]
    elif unit_ids is None:
        unit_ids = sorting.get_unit_ids()
    elif not isinstance(unit_ids, (list, np.ndarray)):
        raise Exception("unit_ids is not a valid in valid")

    template_list = []
    for i, unit_id in enumerate(unit_ids):
        if unit_id not in sorting.get_unit_ids():
            raise Exception("unit_ids is not in valid")
        if 'waveforms' in sorting.get_unit_spike_feature_names(unit_id) and not recompute_waveforms:
            waveforms = sorting.get_unit_spike_features(unit_id, 'waveforms')
            idx_not_none = np.array([i for i in range(len(waveforms)) if waveforms[i] is not None])
            if len(idx_not_none) != len(waveforms):
                if verbose:
                    print("Using ", len(idx_not_none), " waveforms for unit ", unit_id)
                waveforms = np.stack(waveforms[idx_not_none])
        else:
            waveforms = get_unit_waveforms(recording, sorting, unit_id, max_spikes_per_unit=max_spikes_per_unit,
                                           ms_before=ms_before, ms_after=ms_after, save_as_features=save_wf_as_features,
                                           grouping_property=grouping_property, dtype=dtype,
                                           compute_property_from_recording=compute_property_from_recording,
                                           verbose=verbose, seed=seed)[0]
        if mode == 'mean':
            template = np.mean(waveforms, axis=0)
        elif mode == 'median':
            template = np.median(waveforms, axis=0)
        else:
            raise Exception("'mode' can be 'mean' or 'median'")

        if save_as_property:
            sorting.set_unit_property(unit_id, 'template', template)
        template_list.append(template)
    return template_list


def get_unit_max_channels(recording, sorting, unit_ids=None, max_channels=1, peak='both', mode='median',
                          grouping_property=None, save_as_property=True, ms_before=3., ms_after=3., dtype=None,
                          max_spikes_per_unit=np.inf, compute_property_from_recording=False, verbose=False,
                          recompute_templates=False, seed=0):
    '''
    Computes the spike maximum channels from a recording and sorting extractor. If templates are not found as property,
    they are computed.

    Parameters
    ----------
    recording: RecordingExtractor
        The recording extractor
    sorting: SortingExtractor
        The sorting extractor
    unit_ids: list
        List of unit ids to extract maximum channels
    max_channels: int
        Number of max channels per units to return (default=1)
    peak: str
        If maximum channel has to be found among negative peaks ('neg'), positive ('pos') or both ('both' - default)
    mode: str
        Use 'mean' or 'median' to compute templates
    grouping_property: str
        Property to group channels. E.g. if the recording extractor has the 'group' property and 'grouping_property' is
        'group', then waveforms are computed group-wise.
    save_as_property: bool
        If True (default), templates are saved as property of the sorting extractor object
    ms_before: float
        Time period in ms to cut waveforms before the spike events
    ms_after: float
        Time period in ms to cut waveforms after the spike events
    dtype: dtype
        The numpy dtype of the waveforms
    max_spikes_per_unit: int
        The maximum number of spikes to extract per unit.
    compute_property_from_recording: bool
        If True and 'grouping_property' is given, the property of each unit is assigned as the corresponding propery of
        the recording extractor channel on which the average waveform is the largest
    verbose: bool
        If True output is verbose
    recompute_templates: bool
        If True, templates are recomputed (default False)
    seed: int
        Random seed for extracting random waveforms

    Returns
    -------
    max_channels: list
        List of int containing extracted maximum channels for each unit
    '''
    if isinstance(unit_ids, (int, np.integer)):
        unit_ids = [unit_ids]
    elif unit_ids is None:
        unit_ids = sorting.get_unit_ids()
    elif not isinstance(unit_ids, (list, np.ndarray)):
        raise Exception("unit_ids is not a valid in valid")

    assert max_channels <= recording.get_num_channels(), f"'max_channels' must be less or equal than " \
                                                         f"{recording.get_num_channels()} (number of channels)"

    max_list = []
    for i, unit_id in enumerate(unit_ids):
        if unit_id not in sorting.get_unit_ids():
            raise Exception("unit_ids is not in valid")
        if 'template' in sorting.get_unit_property_names(unit_id) and not recompute_templates:
            template = sorting.get_unit_property(unit_id, 'template')
        else:
            template = get_unit_templates(recording, sorting, unit_id, mode=mode,
                                          max_spikes_per_unit=max_spikes_per_unit,
                                          dtype=dtype, ms_before=ms_before, ms_after=ms_after,
                                          grouping_property=grouping_property, save_as_property=save_as_property,
                                          compute_property_from_recording=compute_property_from_recording,
<<<<<<< HEAD
                                          verbose=verbose, seed=seed)[0]
        if peak == 'both':
            max_channel_idx = np.unravel_index(np.argmax(np.abs(template)),
                                               template.shape)[0]
        elif peak == 'neg':
            max_channel_idx = np.unravel_index(np.argmin(template),
                                               template.shape)[0]
        elif peak == 'pos':
            max_channel_idx = np.unravel_index(np.argmax(template),
                                               template.shape)[0]
=======
                                          verbose=verbose, seed=seed)
        if max_channels == 1:
            if peak == 'both':
                max_channel_idxs = np.unravel_index(np.argmax(np.abs(template)),
                                                    template.shape)[0]
            elif peak == 'neg':
                max_channel_idxs = np.unravel_index(np.argmin(template),
                                                    template.shape)[0]
            elif peak == 'pos':
                max_channel_idxs = np.unravel_index(np.argmax(template),
                                                    template.shape)[0]
            max_channel = recording.get_channel_ids()[max_channel_idxs]
>>>>>>> 7f4f8960
        else:
            # find peak time
            if peak == 'both':
                peak_idx = np.unravel_index(np.argmax(np.abs(template)),
                                                      template.shape)[1]
                max_channel_idxs = np.argsort(np.abs(template[:, peak_idx]))[::-1][:max_channels]
            elif peak == 'neg':
                peak_idx = np.unravel_index(np.argmin(template),
                                            template.shape)[1]
                max_channel_idxs = np.argsort(template[:, peak_idx])[:max_channels]
            elif peak == 'pos':
                peak_idx = np.unravel_index(np.argmax(template),
                                            template.shape)[1]
                max_channel_idxs = np.argsort(template[:, peak_idx])[::-1][:max_channels]
            else:
                raise Exception("'peak' can be 'neg', 'pos', or 'both'")
            max_channel = list(np.array(recording.get_channel_ids())[max_channel_idxs])

        if save_as_property:
            sorting.set_unit_property(unit_id, 'max_channel', max_channel)

        max_list.append(max_channel)

    return max_list


def get_unit_amplitudes(recording, sorting, unit_ids=None, method='absolute', save_as_features=True, peak='both',
                        frames_before=3, frames_after=3, max_spikes_per_unit=np.inf, seed=0, return_idxs=False):
    '''
    Computes the spike amplitudes from a recording and sorting extractor. Amplitudes can be computed
    in absolute value (uV) or relative to the template amplitude.

    Parameters
    ----------
    recording: RecordingExtractor
        The recording extractor
    sorting: SortingExtractor
        The sorting extractor
    unit_ids: list
        List of unit ids to extract maximum channels
    method: str
        If 'absolute' (default), amplitudes are absolute amplitudes in uV are returned.
        If 'relative', amplitudes are returned as ratios between waveform amplitudes and template amplitudes.
    peak: str
        If maximum channel has to be found among negative peaks ('neg'), positive ('pos') or both ('both' - default)
    save_as_features: bool
        If True (default), amplitudes are saved as features of the sorting extractor object
    frames_before: int
        Frames before peak to compute amplitude
    frames_after: float
        Frames after peak to compute amplitude
    max_spikes_per_unit: int
        The maximum number of amplitudes to extract for each unit(default is np.inf). If less than np.inf,
        the amplitudes will be returned from a random permutation of the spikes.
    seed: int
            Random seed for reproducibility
    return_idxs: list
        List of indexes of used spikes for each unit

    Returns
    -------
    amplitudes: list
        List of int containing extracted amplitudes for each unit
    indexes: list
        List of spike indeces for which amplitudes are computed. Returned if 'return_idxs' is True
    '''
    if isinstance(unit_ids, (int, np.integer)):
        unit_ids = [unit_ids]
    elif unit_ids is None:
        unit_ids = sorting.get_unit_ids()
    elif not isinstance(unit_ids, (list, np.ndarray)):
        raise Exception("unit_ids is not a valid in valid")

    amp_list = []
    ind_list = []
    for i, unit_id in enumerate(unit_ids):
        if unit_id not in sorting.get_unit_ids():
            raise Exception("unit_ids is not in valid")

        spike_train = sorting.get_unit_spike_train(unit_id)
        if max_spikes_per_unit < len(spike_train):
            indices = np.random.RandomState(seed=seed).permutation(len(spike_train))[:max_spikes_per_unit]
        else:
            indices = np.arange(len(spike_train))
        spike_train = spike_train[indices]

        snippets = recording.get_snippets(reference_frames=spike_train,
                                          snippet_len=[frames_before, frames_after])
        if peak == 'both':
            amps = np.max(np.abs(snippets), axis=-1)
            if len(amps.shape) > 1:
                amps = np.max(amps, axis=-1)
        elif peak == 'neg':
            amps = np.min(snippets, axis=-1)
            if len(amps.shape) > 1:
                amps = np.min(amps, axis=-1)
        elif peak == 'pos':
            amps = np.max(snippets, axis=-1)
            if len(amps.shape) > 1:
                amps = np.max(amps, axis=-1)
        else:
            raise Exception("'peak' can be 'neg', 'pos', or 'both'")

        if method == 'relative':
            amps /= np.median(amps)

        if save_as_features:
            if len(indices) < len(spike_train):
                if 'amps' not in sorting.get_unit_spike_feature_names(unit_id):
                    amp_features = np.array([None] * len(sorting.get_unit_spike_train(unit_id)))
                else:
                    amp_features = np.array(sorting.get_unit_spike_features(unit_id, 'amps'))
                for i, ind in enumerate(indices):
                    amp_features[ind] = amps[i]
            else:
                amp_features = amps
            sorting.set_unit_spike_features(unit_id, 'amps', amp_features)
        amp_list.append(amps)
        ind_list.append(indices)

    if return_idxs:
        return amp_list, ind_list
    else:
        return amp_list


def compute_unit_pca_scores(recording, sorting, unit_ids=None, n_comp=3, by_electrode=False, grouping_property=None,
                            ms_before=3., ms_after=3., dtype=None,
                            max_spikes_per_unit=np.inf, max_spikes_for_pca=np.inf,
                            save_as_features=False, save_waveforms_as_features=False,
                            compute_property_from_recording=False,
                            whiten=False, verbose=False, seed=0, return_idxs=False):
    '''
    Computes the PCA scores from the unit waveforms. If waveforms are not found as features, they are computed.

    Parameters
    ----------
    recording: RecordingExtractor
        The recording extractor
    sorting: SortingExtractor
        The sorting extractor
    unit_ids: list
        List of unit ids to compute pca scores
    n_comp: int
        Number of PCA components (default 3)
    by_electrode: bool
        If True, PCA scores are computed electrode-wise (channel by channel)
    grouping_property: str
        Property to group channels. E.g. if the recording extractor has the 'group' property and 'grouping_property' is
        'group', then waveforms are computed group-wise.
    save_as_features: bool
        If True (default), pca scores are saved as features of the sorting extractor object
    save_waveforms_as_features: bool
        If True, waveforms are saved as features
    ms_before: float
        Time period in ms to cut waveforms before the spike events
    ms_after: float
        Time period in ms to cut waveforms after the spike events
    dtype: dtype
        The numpy dtype of the waveforms
    max_spikes_per_unit: int
        The maximum number of spikes to extract per unit.
    max_spikes_for_pca: int
        The maximum number of spikes to use to compute PCA (default is np.inf)
    compute_property_from_recording: bool
        If True and 'grouping_property' is given, the property of each unit is assigned as the corresponding propery of
        the recording extractor channel on which the average waveform is the largest
    whiten: bool
        If True, PCA is run with whiten equal True
    verbose: bool
        If True output is verbose
    seed: int
        Random seed for reproducibility
    return_idxs: list
        List of indexes of used spikes for each unit

    Returns
    -------
    pcs_scores: list
        List of np.array containing extracted pca scores.
        If 'by_electrode' is False, the array has shape (n_spikes, n_comp)
        If 'by_electrode' is True, the array has shape (n_spikes, n_channels, n_comp)
    indexes: list
        List of spike indeces for which pca scores are computed. Returned if 'return_idxs' is True
    '''
    if isinstance(unit_ids, (int, np.integer)):
        unit_ids = [unit_ids]
    elif unit_ids is None:
        unit_ids = sorting.get_unit_ids()
    elif not isinstance(unit_ids, (list, np.ndarray)):
        raise Exception("unit_ids is not a valid in valid")

    # concatenate all waveforms
    all_waveforms = np.array([])
    nspikes = []
    idx_not_none = None
    if 'waveforms' in sorting.get_shared_unit_spike_feature_names():
        if verbose:
            print("Using 'waveforms' features")
        waveforms = []
        ind_list = []
        for unit_id in unit_ids:
            wf = sorting.get_unit_spike_features(unit_id, 'waveforms')
            idxs = np.array([i for i in range(len(wf)) if wf[i] is not None])
            if len(idxs) != len(wf):
                if verbose:
                    print("Using ", len(idxs), " waveforms for unit ", unit_id)
                wf = np.array([wf[i] for i in idxs])
            waveforms.append(wf)
            ind_list.append(idxs)
    else:
        if verbose:
            print("Computing waveforms")
        waveforms, ind_list = get_unit_waveforms(recording, sorting, unit_ids, max_spikes_per_unit=max_spikes_per_unit,
                                                 ms_before=ms_before, ms_after=ms_after,
                                                 grouping_property=grouping_property, dtype=dtype,
                                                 compute_property_from_recording=compute_property_from_recording,
                                                 save_as_features=save_waveforms_as_features,
                                                 verbose=verbose, seed=seed, return_idxs=True)

    if not isinstance(waveforms, list):
        # single unit
        waveforms = [waveforms]
        ind_list = [ind_list]

    for i_w, wf in enumerate(waveforms):
        if by_electrode:
            wf_reshaped = wf.reshape((wf.shape[0] * wf.shape[1], wf.shape[2]))
            nspikes.append(len(wf) * recording.get_num_channels())
        else:
            wf_reshaped = wf.reshape((wf.shape[0], wf.shape[1] * wf.shape[2]))
            nspikes.append(len(wf))
        if i_w == 0:
            all_waveforms = wf_reshaped
        else:
            all_waveforms = np.concatenate((all_waveforms, wf_reshaped))

    pca = PCA(n_components=n_comp, whiten=whiten, random_state=seed)
    if len(all_waveforms) < max_spikes_for_pca:
        max_spikes_for_pca = len(all_waveforms)
    max_spikes_for_pca = int(max_spikes_for_pca)
    if verbose:
        print("Fitting PCA of %d dimensions on %d waveforms" % (n_comp, max_spikes_for_pca))
    pca.fit(all_waveforms[np.random.RandomState(seed=seed).permutation(len(all_waveforms))[:max_spikes_for_pca]])

    pca_scores_list = []
    # project waveforms on principal components
    for wf in waveforms:
        if by_electrode:
            pct = np.dot(wf, pca.components_.T)
        else:
            pct = np.dot(wf.reshape((wf.shape[0], wf.shape[1] * wf.shape[2])), pca.components_.T)
        if whiten:
            pct /= np.sqrt(pca.explained_variance_)
        pca_scores_list.append(pct)

    if save_as_features:
        for i, unit_id in enumerate(sorting.get_unit_ids()):
            if len(pca_scores_list[i]) < len(sorting.get_unit_spike_train(unit_id)):
                assert idx_not_none is not None
                if 'pca_scores' not in sorting.get_unit_spike_feature_names(unit_id):
                    features = np.array([None] * len(sorting.get_unit_spike_train(unit_id)))
                else:
                    features = np.array(sorting.get_unit_spike_features(unit_id, 'pca_scores'))
                for i, ind in enumerate(idx_not_none):
                    features[ind] = pca_scores_list[i]
            else:
                features = pca_scores_list[i]
            sorting.set_unit_spike_features(unit_id, 'pca_scores', features)

    if return_idxs:
        return pca_scores_list, ind_list
    else:
        return pca_scores_list


def set_unit_properties_by_max_channel_properties(recording, sorting, property, unit_ids=None, peak='both',
                                                  mode='median', ms_before=3., ms_after=3., dtype=None,
                                                  max_spikes_per_unit=np.inf, verbose=False, seed=0):
    '''
    Extracts 'property' from recording channel with largest peak for each unit and saves it as unit property.

    Parameters
    ----------
    recording: RecordingExtractor
        The recording extractor
    sorting: SortingExtractor
        The sorting extractor
    property: str
        Property to compute
    unit_ids: list
        List of unit ids to extract maximum channels
    peak: str
        If maximum channel has to be found among negative peaks ('neg'), positive ('pos') or both ('both' - default)
    mode: str
        Use 'mean' or 'median' to compute templates
    ms_before: float
        Time period in ms to cut waveforms before the spike events
    ms_after: float
        Time period in ms to cut waveforms after the spike events
    dtype: dtype
        The numpy dtype of the waveforms
    max_spikes_per_unit: int
        The maximum number of spikes to extract per unit.
    verbose: bool
        If True output is verbose
    seed: int
        Random seed for reproducibility
    '''
    if property not in recording.get_shared_channel_property_names():
        raise Exception("'property' should be in recording properties")

    if isinstance(unit_ids, (int, np.integer)):
        unit_ids = [unit_ids]
    elif unit_ids is None:
        unit_ids = sorting.get_unit_ids()
    elif not isinstance(unit_ids, (list, np.ndarray)):
        raise Exception("unit_ids is not a valid in valid")

    if 'max_channel' in sorting.get_shared_unit_property_names():
        if verbose:
            print("Using 'template' property")
        max_chan_property = True
    else:
        if verbose:
            print("Computing templates")
        max_chan_property = False

    for i, unit_id in enumerate(unit_ids):
        if unit_id not in sorting.get_unit_ids():
            raise Exception("unit_ids is not in valid")
        if property not in sorting.get_unit_property_names(unit_id):
            if max_chan_property:
                max_chan = sorting.get_unit_property(unit_id, 'max_channel')
            else:
                max_chan = get_unit_max_channels(recording, sorting, unit_id, mode=mode, peak=peak,
                                                 max_spikes_per_unit=max_spikes_per_unit, dtype=dtype,
                                                 ms_before=ms_before, ms_after=ms_after, verbose=verbose,
                                                 seed=seed)[0]
            sorting.set_unit_property(unit_id, property, recording.get_channel_property(max_chan, property))


def export_to_phy(recording, sorting, output_folder, n_comp=3, electrode_dimensions=None,
                  grouping_property=None, ms_before=1., ms_after=2., dtype=None, amp_method='absolute', amp_peak='both',
                  amp_frames_before=3, amp_frames_after=3, max_spikes_for_pca=1e5,
                  recompute_info=True, save_features_props=False, write_waveforms=False, verbose=False,
                  seed=0):
    '''
    Exports paired recording and sorting extractors to phy template-gui format.

    Parameters
    ----------
    recording: RecordingExtractor
        The recording extractor
    sorting: SortingExtractor
        The sorting extractor
    output_folder: str
        The output folder where the phy template-gui files are saved
    n_comp: int
        n_compFeatures in template-gui format
    electrode_dimensions: list
        If electrode locations are 3D, it indicates the 2D dimensions to use as channel location
    grouping_property: str
        Property to group channels. E.g. if the recording extractor has the 'group' property and 'grouping_property' is
        'group', then waveforms are computed group-wise.
    ms_before: float
        Time period in ms to cut waveforms before the spike events
    ms_after: float
        Time period in ms to cut waveforms after the spike events
    dtype: dtype
        The numpy dtype of the waveforms
    amp_method: str
        If 'absolute' (default), amplitudes are absolute amplitudes in uV are returned.
        If 'relative', amplitudes are returned as ratios between waveform amplitudes and template amplitudes.
    amp_peak: str
        If maximum channel has to be found among negative peaks ('neg'), positive ('pos') or both ('both' - default)
    amp_frames_before: int
        Frames before peak to compute amplitude
    amp_frames_after: int
        Frames after peak to compute amplitude
    max_spikes_for_pca: int
        The maximum number of waveforms to use to compute PCA (default is np.inf)
    recompute_info: bool
        If True, will always re-extract waveforms and templates.
    save_features_props: bool
        If True, will store all calculated features and properties
    write_waveforms: bool
        If True, waveforms are saved as waveforms.npy
    verbose: bool
        If True output is verbose
    seed: int
        Random seed for extracting waveforms and pcs
    '''
    if not isinstance(recording, se.RecordingExtractor) or not isinstance(sorting, se.SortingExtractor):
        raise AttributeError()

    max_spikes_per_unit = np.inf

    _empty_flag = False
    for unit_id in sorting.get_unit_ids():
        _spikes = sorting.get_unit_spike_train(unit_id)
        if _spikes.shape[0] == 0: _empty_flag = True
    if _empty_flag:
        print('Warning: empty units have been removed when being exported to Phy')
        sorting = st.curation.threshold_num_spikes(sorting, 1)

    if len(sorting.get_unit_ids()) == 0:
        raise Exception("No non-empty units in the sorting result, can't save to phy.")

    output_folder = Path(output_folder).absolute()
    if output_folder.is_dir():
        shutil.rmtree(output_folder)
    output_folder.mkdir()

    # save dat file
    if dtype is None:
        dtype = recording.get_traces(channel_ids=[recording.get_channel_ids()[0]], start_frame=0, end_frame=1).dtype

    recording.write_to_binary_dat_format(output_folder / 'recording.dat', dtype=dtype)

    # write params.py
    with (output_folder / 'params.py').open('w') as f:
        f.write("dat_path =" + "r'" + str(output_folder / 'recording.dat') + "'" + '\n')
        f.write('n_channels_dat = ' + str(recording.get_num_channels()) + '\n')
        f.write("dtype = '" + str(dtype) + "'\n")
        f.write('offset = 0\n')
        f.write('sample_rate = ' + str(recording.get_sampling_frequency()) + '\n')
        f.write('hp_filtered = False')

    spike_times, spike_clusters, amplitudes, channel_map, pc_features, pc_feature_ind, \
    spike_templates, templates, templates_ind, similar_templates, channel_map_si, channel_groups, \
    positions = _get_phy_data(recording, sorting, n_comp, electrode_dimensions, grouping_property, ms_before,
                              ms_after, dtype, amp_method, amp_peak, amp_frames_before, amp_frames_after,
                              max_spikes_per_unit, max_spikes_for_pca, recompute_info, save_features_props,
                              verbose, seed)

    # Save channel_group and second_max_channel to .tsv metadata
    second_max_channel = []

    for t in templates:
        second_max_channel.append(np.argsort(np.abs(np.min(t, axis=0)))[::-1][1])

    # Save .tsv metadata
    with (output_folder / 'cluster_group.tsv').open('w') as tsvfile:
        writer = csv.writer(tsvfile, delimiter='\t', lineterminator='\n')
        writer.writerow(['cluster_id', 'group'])
        for i, u in enumerate(sorting.get_unit_ids()):
            writer.writerow([i, 'unsorted'])
    with (output_folder / 'cluster_second_max_chan.tsv').open('w') as tsvfile:
        writer = csv.writer(tsvfile, delimiter='\t', lineterminator='\n')
        writer.writerow(['cluster_id', 'sec_channel'])
        for i, (u, ch) in enumerate(zip(sorting.get_unit_ids(), second_max_channel)):
            writer.writerow([i, ch])
    if 'group' in sorting.get_shared_unit_property_names():
        with (output_folder / 'cluster_chan_grp.tsv').open('w') as tsvfile:
            writer = csv.writer(tsvfile, delimiter='\t', lineterminator='\n')
            writer.writerow(['cluster_id', 'chan_grp'])
            for i, u in enumerate(sorting.get_unit_ids()):
                writer.writerow([i, sorting.get_unit_property(u, 'group')])
    else:
        with (output_folder / 'cluster_channel_group.tsv').open('w') as tsvfile:
            writer = csv.writer(tsvfile, delimiter='\t', lineterminator='\n')
            writer.writerow(['cluster_id', 'ch_group'])
            for i, u in enumerate(sorting.get_unit_ids()):
                writer.writerow([i, 0])

    np.save(str(output_folder / 'amplitudes.npy'), amplitudes)
    np.save(str(output_folder / 'spike_times.npy'), spike_times.astype('int64'))
    np.save(str(output_folder / 'spike_templates.npy'), spike_templates.astype('int64'))
    np.save(str(output_folder / 'spike_clusters.npy'), spike_clusters.astype('int64'))
    np.save(str(output_folder / 'pc_features.npy'), pc_features)
    np.save(str(output_folder / 'pc_feature_ind.npy'), pc_feature_ind.astype('int64'))
    np.save(str(output_folder / 'templates.npy'), templates)
    np.save(str(output_folder / 'template_ind.npy'), templates_ind.astype('int64'))
    np.save(str(output_folder / 'similar_templates.npy'), similar_templates)
    np.save(str(output_folder / 'channel_map.npy'), channel_map.astype('int64'))
    np.save(str(output_folder / 'channel_map_si.npy'), channel_map_si.astype('int64'))
    np.save(str(output_folder / 'channel_positions.npy'), positions)
    np.save(str(output_folder / 'channel_groups.npy'), channel_groups)

    if verbose:
        print('Saved phy format to: ', output_folder)
        print('Run:\n\nphy template-gui ', str(output_folder / 'params.py'))


def _compute_templates_similarity(templates):
    similarity = np.zeros((len(templates), len(templates)))
    for i, t_i in enumerate(templates):
        for j, t_j in enumerate(templates):
            t_i_lin = t_i.reshape(t_i.shape[0] * t_i.shape[1])
            t_j_lin = t_j.reshape(t_j.shape[0] * t_j.shape[1])
            a = np.corrcoef(t_i_lin, t_j_lin)
            similarity[i, j] = np.abs(a[0, 1])
    return similarity


def _compute_whitening_and_inverse(recording):
    white_recording = st.preprocessing.whiten(recording)
    wh_mat = white_recording._whitening_matrix
    wh_mat_inv = np.linalg.inv(wh_mat)
    return wh_mat, wh_mat_inv


def _get_random_spike_waveforms(recording, sorting, unit, max_spikes_per_unit, snippet_len, channel_ids=None, seed=0):
    st = sorting.get_unit_spike_train(unit_id=unit)
    num_events = len(st)
    if num_events > max_spikes_per_unit:
        event_indices = np.random.RandomState(seed=seed).choice(range(num_events), size=max_spikes_per_unit,
                                                                replace=False)
    else:
        event_indices = range(num_events)

    spikes = recording.get_snippets(reference_frames=st[event_indices].astype('int64'),
                                    snippet_len=snippet_len, channel_ids=channel_ids)
    spikes = np.dstack(tuple(spikes))
    return spikes, event_indices


def _get_spike_times_clusters(sorting):
    if not isinstance(sorting, se.SortingExtractor):
        raise AttributeError()
    if len(sorting.get_unit_ids()) == 0:
        raise Exception("No units in the sorting result, can't compute any metric information.")

    # spike times.npy and spike clusters.npy
    spike_times = np.array([])
    spike_clusters = np.array([])

    for i_u, unit_id in enumerate(sorting.get_unit_ids()):
        spike_train = sorting.get_unit_spike_train(unit_id)
        cl = [i_u] * len(sorting.get_unit_spike_train(unit_id))
        spike_times = np.concatenate((spike_times, np.array(spike_train)))
        spike_clusters = np.concatenate((spike_clusters, np.array(cl)))

    sorting_idxs = np.argsort(spike_times)
    spike_times = spike_times[sorting_idxs, np.newaxis]
    spike_clusters = spike_clusters[sorting_idxs, np.newaxis].astype(int)

    return spike_times, spike_clusters


def _get_amp_metric_data(recording, sorting, amp_method, amp_peak,
                         amp_frames_before, amp_frames_after, max_spikes_per_unit, recompute_info,
                         save_features_props, seed):
    if recompute_info:
        sorting.clear_units_spike_features(feature_name='amplitudes')

    # amplitudes.npy
    amplitudes_list, amp_idxs = get_unit_amplitudes(recording, sorting, method=amp_method,
                                                    save_as_features=save_features_props, peak=amp_peak,
                                                    max_spikes_per_unit=max_spikes_per_unit,
                                                    frames_before=amp_frames_before, frames_after=amp_frames_after,
                                                    seed=seed, return_idxs=True)

    # spike times.npy and spike clusters.npy
    spike_times = np.array([])
    spike_clusters = np.array([])
    amplitudes = np.array([])

    for i_u, id in enumerate(sorting.get_unit_ids()):
        st = sorting.get_unit_spike_train(id)
        amp = amplitudes_list[i_u]

        if len(amp) < len(st):
            cl = [i_u] * len(amp)
            spike_times = np.concatenate((spike_times, st[amp_idxs[i_u]]))
        else:
            cl = [i_u] * len(sorting.get_unit_spike_train(id))
            spike_times = np.concatenate((spike_times, np.array(st)))

        spike_clusters = np.concatenate((spike_clusters, np.array(cl)))
        amplitudes = np.concatenate((amplitudes, amp))

    sorting_idxs = np.argsort(spike_times)
    spike_times = spike_times[sorting_idxs, np.newaxis]
    spike_clusters = spike_clusters[sorting_idxs, np.newaxis].astype(int)
    amplitudes = amplitudes[sorting_idxs, np.newaxis]

    return spike_times, spike_clusters, amplitudes


def _get_pca_metric_data(recording, sorting, n_comp, ms_before, ms_after, dtype, max_spikes_per_unit,
                         max_spikes_for_pca,
                         recompute_info, save_features_props, verbose, seed):
    if recompute_info:
        sorting.clear_units_spike_features(feature_name='waveforms')

    pc_scores, pca_idxs = compute_unit_pca_scores(recording, sorting, n_comp=n_comp, by_electrode=True,
                                                  max_spikes_per_unit=max_spikes_per_unit, ms_before=ms_before,
                                                  ms_after=ms_after, dtype=dtype, save_as_features=save_features_props,
                                                  max_spikes_for_pca=max_spikes_for_pca, verbose=verbose, seed=seed,
                                                  return_idxs=True)

    # spike times.npy and spike clusters.npy
    spike_times = np.array([])
    spike_clusters = np.array([])
    pc_features = np.array([])

    for i_u, id in enumerate(sorting.get_unit_ids()):
        st = sorting.get_unit_spike_train(id)
        pc = pc_scores[i_u]

        # take care of amps and pca computed on subset of spikes
        if len(pc) < len(st):
            cl = [i_u] * len(pc)
            spike_times = np.concatenate((spike_times, st[pca_idxs[i_u]]))
        else:
            cl = [i_u] * len(sorting.get_unit_spike_train(id))
            spike_times = np.concatenate((spike_times, np.array(st)))

        spike_clusters = np.concatenate((spike_clusters, np.array(cl)))
        if i_u == 0:
            pc_features = np.array(pc)
        else:
            pc_features = np.vstack((pc_features, np.array(pc)))

    sorting_idxs = np.argsort(spike_times)
    spike_times = spike_times[sorting_idxs, np.newaxis]
    spike_clusters = spike_clusters[sorting_idxs, np.newaxis].astype(int)

    # pc_features (nSpikes, nPC, nPCFeatures)
    pc_features = pc_features[sorting_idxs].swapaxes(1, 2)
    pc_feature_ind = np.tile(np.arange(recording.get_num_channels()), (len(sorting.get_unit_ids()), 1))

    return spike_times, spike_clusters, pc_features, pc_feature_ind


def _get_quality_metric_data(recording, sorting, n_comp, ms_before, ms_after, dtype, amp_method, amp_peak,
                             amp_frames_before, amp_frames_after, max_spikes_per_unit, max_spikes_for_pca,
                             recompute_info, save_features_props, verbose, seed):
    if recompute_info:
        sorting.clear_units_spike_features(feature_name='waveforms')
        sorting.clear_units_spike_features(feature_name='amplitudes')

    pc_scores, pca_idxs = compute_unit_pca_scores(recording, sorting, n_comp=n_comp, by_electrode=True,
                                                  max_spikes_per_unit=max_spikes_per_unit, ms_before=ms_before,
                                                  ms_after=ms_after, dtype=dtype, save_as_features=save_features_props,
                                                  max_spikes_for_pca=max_spikes_for_pca, verbose=verbose, seed=seed,
                                                  return_idxs=True)
    # amplitudes.npy
    amplitudes_list, amp_idxs = get_unit_amplitudes(recording, sorting, method=amp_method,
                                                    save_as_features=save_features_props, peak=amp_peak,
                                                    max_spikes_per_unit=max_spikes_per_unit,
                                                    frames_before=amp_frames_before, frames_after=amp_frames_after,
                                                    seed=seed, return_idxs=True)

    # spike times.npy and spike clusters.npy
    spike_times = np.array([])
    spike_clusters = np.array([])
    spike_clusters_amps = np.array([])
    spike_times_amps = np.array([])
    spike_clusters_pca = np.array([])
    spike_times_pca = np.array([])
    pc_features = np.array([])
    amplitudes = np.array([])

    for i_u, id in enumerate(sorting.get_unit_ids()):
        st = sorting.get_unit_spike_train(id)
        pc = pc_scores[i_u]
        amp = amplitudes_list[i_u]

        spike_times = np.concatenate((spike_times, np.array(st)))

        # take care of amps and pca computed on subset of spikes
        if len(pc) < len(st):
            cl_pca = [i_u] * len(pc)
            spike_times_pca = np.concatenate((spike_times_pca, st[pca_idxs[i_u]]))
        else:
            cl_pca = [i_u] * len(sorting.get_unit_spike_train(id))
            spike_times_pca = spike_times

        if len(amp) < len(st):
            cl_amp = [i_u] * len(amp)
            spike_times_amps = np.concatenate((spike_times_amps, st[amp_idxs[i_u]]))
        else:
            cl_amp = [i_u] * len(sorting.get_unit_spike_train(id))
            spike_times_amps = spike_times

        cl = [i_u] * len(sorting.get_unit_spike_train(id))
        spike_clusters = np.concatenate((spike_clusters, np.array(cl)))
        spike_clusters_amps = np.concatenate((spike_clusters_amps, np.array(cl_amp)))
        spike_clusters_pca = np.concatenate((spike_clusters_pca, np.array(cl_pca)))
        amplitudes = np.concatenate((amplitudes, amp))
        if i_u == 0:
            pc_features = np.array(pc)
        else:
            pc_features = np.vstack((pc_features, np.array(pc)))

    sorting_idxs = np.argsort(spike_times)
    sorting_idxs_amps = np.argsort(spike_times_amps)
    sorting_idxs_pca = np.argsort(spike_times_pca)

    spike_times = spike_times[sorting_idxs, np.newaxis]
    spike_times_amps = spike_times_amps[sorting_idxs_amps, np.newaxis]
    spike_times_pca = spike_times_pca[sorting_idxs_pca, np.newaxis]

    spike_clusters = spike_clusters[sorting_idxs, np.newaxis].astype(int)
    spike_clusters_amps = spike_clusters_amps[sorting_idxs_amps, np.newaxis].astype(int)
    spike_clusters_pca = spike_clusters_pca[sorting_idxs_pca, np.newaxis].astype(int)

    amplitudes = amplitudes[sorting_idxs_amps, np.newaxis]
    pc_features = pc_features[sorting_idxs_pca].swapaxes(1, 2)
    pc_feature_ind = np.tile(np.arange(recording.get_num_channels()), (len(sorting.get_unit_ids()), 1))

    return spike_times, spike_times_amps, spike_times_pca, spike_clusters, spike_clusters_amps, spike_clusters_pca, \
           amplitudes, pc_features, pc_feature_ind


def _get_phy_data(recording, sorting, n_comp, electrode_dimensions, grouping_property,
                  ms_before, ms_after, dtype, amp_method, amp_peak, amp_frames_before,
                  amp_frames_after, max_spikes_per_unit, max_spikes_for_pca,
                  recompute_info, save_features_props, verbose, seed):
    if not isinstance(recording, se.RecordingExtractor) or not isinstance(sorting, se.SortingExtractor):
        raise AttributeError()
    if len(sorting.get_unit_ids()) == 0:
        raise Exception("No units in the sorting result, can't compute phy information.")

    if recompute_info:
        sorting.clear_units_property(property_name='template')
        sorting.clear_units_spike_features(feature_name='waveforms')
        sorting.clear_units_spike_features(feature_name='amplitudes')

    # pc_features.npy - [nSpikes, nFeaturesPerChannel, nPCFeatures] single
    if grouping_property in recording.get_shared_channel_property_names():
        groups, num_chans_in_group = np.unique([recording.get_channel_property(ch, grouping_property)
                                                for ch in recording.get_channel_ids()], return_counts=True)
        max_num_chans_in_group = np.max(num_chans_in_group)
        channel_groups = np.array([recording.get_channel_property(ch, grouping_property)
                                   for ch in recording.get_channel_ids()])
    else:
        max_num_chans_in_group = recording.get_num_channels()
        channel_groups = np.array([0] * recording.get_num_channels())

    spike_times, spike_times_amps, spike_times_pca, spike_clusters, spike_clusters_amps, spike_clusters_pca, \
    amplitudes, pc_features, pc_feature_ind \
        = _get_quality_metric_data(recording, sorting, n_comp=n_comp, ms_before=ms_before, ms_after=ms_after,
                                   dtype=dtype, amp_method=amp_method, amp_peak=amp_peak,
                                   amp_frames_before=amp_frames_before,
                                   amp_frames_after=amp_frames_after, max_spikes_per_unit=max_spikes_per_unit,
                                   max_spikes_for_pca=max_spikes_for_pca,
                                   recompute_info=recompute_info,
                                   save_features_props=save_features_props, verbose=verbose, seed=seed)

    channel_map = np.arange(recording.get_num_channels())
    channel_map_si = np.array(recording.get_channel_ids())

    # channel_positions.npy
    if 'location' in recording.get_shared_channel_property_names():
        positions = np.array([recording.get_channel_property(chan, 'location')
                              for chan in recording.get_channel_ids()])
        if electrode_dimensions is not None:
            positions = positions[:, electrode_dimensions]
    else:
        if verbose:
            print("'location' property is not available and it will be linear.")
        positions = np.zeros((recording.get_num_channels(), 2))
        positions[:, 1] = np.arange(recording.get_num_channels())

    # similar_templates.npy - [nTemplates, nTemplates] single
    templates = get_unit_templates(recording, sorting, save_as_property=save_features_props, seed=seed)
    similar_templates = _compute_templates_similarity(templates)

    # templates.npy
    templates = np.array(templates, dtype='float32').swapaxes(1, 2)

    if grouping_property in recording.get_shared_channel_property_names():
        if grouping_property not in sorting.get_shared_unit_property_names():
            set_unit_properties_by_max_channel_properties(recording, sorting, grouping_property, seed=seed)
        # pc_feature_ind = np.zeros((len(sorting.get_unit_ids()), int(max_num_chans_in_group)), dtype=int)
        templates_ind = np.zeros((len(sorting.get_unit_ids()), int(max_num_chans_in_group)), dtype=int)
        templates_red = np.zeros((templates.shape[0], templates.shape[1], int(max_num_chans_in_group)))

        for u_i, u in enumerate(sorting.get_unit_ids()):
            group = sorting.get_unit_property(u, 'group')
            unit_chans = []
            for ch in recording.get_channel_ids():
                if recording.get_channel_property(ch, 'group') == group:
                    unit_chans.append(list(channel_map_si).index(ch))
            if len(unit_chans) == 0:
                raise Exception("Sorting extractor has different property than recording extractor. "
                                "They should correspond.")
            if len(unit_chans) != max_num_chans_in_group:
                # append closest channel
                if list(channel_map).index(int(np.max(unit_chans))) + 1 < np.max(channel_map):
                    unit_chans.append(list(channel_map).index(int(np.max(unit_chans)) + 1))
                else:
                    unit_chans.append(list(channel_map).index(int(np.min(unit_chans)) - 1))
            unit_chans = np.array(unit_chans)
            templates_ind[u_i] = unit_chans
            templates_red[u_i, :] = templates[u_i, :, unit_chans].T
        templates = templates_red
    else:
        templates_ind = np.tile(np.arange(recording.get_num_channels()), (len(sorting.get_unit_ids()), 1))

    # spike_templates.npy - [nSpikes, ] uint32
    spike_templates = spike_clusters

    return spike_times, spike_clusters, amplitudes, channel_map, pc_features, pc_feature_ind, \
           spike_templates, templates, templates_ind, similar_templates, channel_map_si, channel_groups, positions<|MERGE_RESOLUTION|>--- conflicted
+++ resolved
@@ -358,19 +358,7 @@
                                           dtype=dtype, ms_before=ms_before, ms_after=ms_after,
                                           grouping_property=grouping_property, save_as_property=save_as_property,
                                           compute_property_from_recording=compute_property_from_recording,
-<<<<<<< HEAD
                                           verbose=verbose, seed=seed)[0]
-        if peak == 'both':
-            max_channel_idx = np.unravel_index(np.argmax(np.abs(template)),
-                                               template.shape)[0]
-        elif peak == 'neg':
-            max_channel_idx = np.unravel_index(np.argmin(template),
-                                               template.shape)[0]
-        elif peak == 'pos':
-            max_channel_idx = np.unravel_index(np.argmax(template),
-                                               template.shape)[0]
-=======
-                                          verbose=verbose, seed=seed)
         if max_channels == 1:
             if peak == 'both':
                 max_channel_idxs = np.unravel_index(np.argmax(np.abs(template)),
@@ -382,7 +370,6 @@
                 max_channel_idxs = np.unravel_index(np.argmax(template),
                                                     template.shape)[0]
             max_channel = recording.get_channel_ids()[max_channel_idxs]
->>>>>>> 7f4f8960
         else:
             # find peak time
             if peak == 'both':
